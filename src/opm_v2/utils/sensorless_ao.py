"""Sensorless adaptive optics.

TO DO:
- Load interaction matrix from disk
- Set and get Zernike mode amplitudes from mirror
- Might need HASO functions to do this, since Zernike need to be composed given the pupil

2024/12 DPS initial work
"""
from opm_v2.hardware.AOMirror import AOMirror
from opm_v2.hardware.OPMNIDAQ import OPMNIDAQ
from pymmcore_plus import CMMCorePlus
import numpy as np
from numpy.typing import ArrayLike
from typing import Optional, Tuple, Sequence, List
from scipy.fftpack import dct
from scipy.ndimage import center_of_mass
from scipy.optimize import curve_fit
from pathlib import Path
from tifffile import imwrite
import zarr

mode_names = [
            "Vert. Tilt",
            "Horz. Tilt",
            "Defocus",
            "Vert. Asm.",
            "Oblq. Asm.",
            "Vert. Coma",
            "Horz. Coma",
            "3rd Spherical",
            "Vert. Tre.",
            "Horz. Tre.",
            "Vert. 5th Asm.",
            "Oblq. 5th Asm.",
            "Vert. 5th Coma",
            "Horz. 5th Coma",
            "5th Spherical",
            "Vert. Tetra.",
            "Oblq. Tetra.",
            "Vert. 7th Tre.",
            "Horz. 7th Tre.",
            "Vert. 7th Asm.",
            "Oblq. 7th Asm.",
            "Vert. 7th Coma",
            "Horz. 7th Coma",
            "7th Spherical",
            "Vert. Penta.",
            "Horz. Penta.",
            "Vert. 9th Tetra.",
            "Oblq. 9th Tetra.",
            "Vert. 9th Tre.",
            "Horz. 9th Tre.",
            "Vert. 9th Asm.",
            "Oblq. 9th Asm.",
        ]


#-------------------------------------------------#
# AO optimization
#-------------------------------------------------#


def run_ao_optimization(
    image_mirror_step_size_um: float,
    image_mirror_range_um: float,
    exposure_ms: float,
    channel_states: List[bool],
    metric_to_use: Optional[str] = "shannon_dct",
    shannon_psf_radius_px: Optional[float] = 2,
    num_iterations: Optional[int] = 3,
    num_mode_steps: Optional[int] = 3,
    init_delta_range: Optional[float] = 0.400,
    delta_range_alpha_per_iter: Optional[float] = 0.5,
    modes_to_optimize: Optional[List[int]] = [7,14,23,3,4,5,6,8,9,10,11,12,13,15,16,17,18,19,20,21,22,24,25,26,27,28,29,30,31],
    roi_crop_size: Optional[int] = 101,
    save_dir_path: Optional[Path] = None,
    verbose: Optional[bool] = True,
    ):
    
    #---------------------------------------------#
    # Create hardware controller instances
    #---------------------------------------------#
    opmNIDAQ_local = OPMNIDAQ.instance()
    aoMirror_local = AOMirror.instance()
    mmc = CMMCorePlus.instance()
    
    #---------------------------------------------#
    # setup the daq waveforms to run in projection mode
    #---------------------------------------------#
    opmNIDAQ_local.stop_waveform_playback()
    opmNIDAQ_local.clear_tasks()
    opmNIDAQ_local.set_acquisition_params(
        scan_type="projection",
        channel_states=channel_states,
        image_mirror_step_size_um=image_mirror_step_size_um,
        image_mirror_range_um=image_mirror_range_um,
        laser_blanking=True,
        exposure_ms=exposure_ms
    )
    opmNIDAQ_local.generate_waveforms()
    opmNIDAQ_local.prepare_waveform_playback()
    
    # Re-enforce camera exposure
    mmc.setProperty("OrcaFusionBT", "Exposure", float(exposure_ms))
    mmc.waitForDevice("OrcaFusionBT")
    
    #---------------------------------------------#
    # Setup Zernike modal coeff arrays
    #---------------------------------------------#
    initial_zern_modes = aoMirror_local.current_coeffs.copy() # coeff before optmization
    init_iter_zern_modes = initial_zern_modes.copy() # Mirror coeffs at the start of optimizing a mode 
    active_zern_modes = initial_zern_modes.copy() # modified coeffs to be or are applied to mirror
    optimized_zern_modes = initial_zern_modes.copy() # Mode coeffs after running all iterations

    #----------------------------------------------
    # Setup saving of AO results
    #----------------------------------------------
    
    if save_dir_path:
        if verbose:
            print(f"Saving AO results at:\n  {save_dir_path}\n")
        metrics_per_mode = [] # starting metric + optimal metric at the end of each mode
        images_per_mode = [] # starting image + image at the end of each mode
        mode_images = [] # all images acquired testing mode deltas
        metrics_per_iteration = [] # n_iters nested list containing that iterations optimal metrics
        coefficients_per_iteration = [] # starting coeffs + coeffs at the end of each iteration
        images_per_iteration = [] # lit of n_iters + 1 images
        
    #---------------------------------------------#
    # Start AO optimization
    #---------------------------------------------#   
    
    if verbose:
        print(f"Starting A.O. optimization using {metric_to_use} metric")
    
    # Snap an image and calculate the starting metric.
    opmNIDAQ_local.start_waveform_playback()
    
    mmc.snapImage()
    starting_image = mmc.getImage()
<<<<<<< HEAD
    starting_metric = metric_shannon_dct(
        image=starting_image,
        shannon_psf_radius_px=shannon_psf_radius_px,
        crop_size=None
        )  
=======
    print(starting_image.max())
    
    if "shannon" in metric_to_use:
        starting_metric = metric_shannon_dct(
            image=starting_image,
            shannon_psf_radius_px=shannon_psf_radius_px,
            crop_size=None
            )  
    elif "localize_gauss_2d" in metric_to_use:        
        starting_metric = metric_localize_gauss2d(
            image=starting_image
            )  
    else:
        print(f"Warning: AO metric '{metric_to_use}' not supported. Exiting function.")
        return  
>>>>>>> 04eb9538
    
    # update saved results
    if save_dir_path:
        metrics_per_mode.append(starting_metric)
        images_per_mode.append(starting_image)
        coefficients_per_iteration.append(initial_zern_modes)
        images_per_iteration.append(starting_image)

    imwrite(Path(r"g:/ao/ao_start.tiff"),starting_image)

    # initialize delta range
    delta_range=init_delta_range
        
    # Start AO iterations 
    for k in range(num_iterations): 
        if k==0:       
            # initialize the optimal metric, only gets updated when a better metric is obtained.
            optimal_metric = starting_metric
            image = starting_image
            
        if save_dir_path:
            # initiate list of metrics for this iteration
            iter_metrics = [optimal_metric]
            
        # Iterate over modes to optimize
        for mode in modes_to_optimize:
            if verbose:
                print(
                    f"AO iteration: {k+1} / {num_iterations}",
                    f"  Perturbing mirror mode: {mode+1} / {modes_to_optimize[-1]+1}\n"
                    )
                
            # Grab the current starting mode coeff for this iteration
            init_iter_zern_modes = aoMirror_local.current_coeffs.copy()
            deltas = np.linspace(-delta_range, delta_range, num_mode_steps)
            
            metrics = []
            for delta in deltas:
                # Create an array to modify the mode coeff. and write to the mirror
                active_zern_modes = init_iter_zern_modes.copy()
                active_zern_modes[mode] += delta
                
                # Write zernike modes to the mirror
                success = aoMirror_local.set_modal_coefficients(active_zern_modes)
                print(f"setting mirror: {success}")
                if not(success):
                    print("    Setting mirror coefficients failed!")
                    # Force metric and image to zero
                    metric = 0
                    image = np.zeros_like(starting_image)
                                            
                else:
                    """acquire projection image"""
                    if not opmNIDAQ_local.running():
                        opmNIDAQ_local.start_waveform_playback()
                    mmc.snapImage()
                    image = mmc.getImage()
                    imwrite(Path(f"g:/ao/ao_{mode}_{delta}.tiff"),image)
                    
                    """Calculate metric."""
                    if "shannon" in metric_to_use:
                        metric = metric_shannon_dct(
                            image=image,
                            shannon_psf_radius_px=shannon_psf_radius_px,
                            crop_size=None
                            )  
                    elif "localize_gauss_2d" in metric_to_use:        
                        metric = metric_localize_gauss2d(
                            image=image
                            )

                    if metric==np.nan:
                        print("Metric is NAN, setting to 0")
                        metric = float(np.nan_to_num(metric))
                    if verbose:
                        print(f"      Metric = {metric:.4f}")
                    
                metrics.append(metric)
                if save_dir_path:
                    mode_images.append(image)
                    
            """After looping through all mirror perturbations for this mode, decide if mirror is updated"""

            #---------------------------------------------#
            # Fit metrics to determine optimal metric
            #---------------------------------------------#   
            if 0 in metrics:
                optimal_delta = 0
            else:
                try:
                    popt = quadratic_fit(deltas, metrics)
                    a, b, c = popt
                    
                    # Test if metric samples have a peak to fit, reject if not.
                    is_increasing = all(x < y for x, y in zip(np.asarray(metrics), np.asarray(metrics)[1:]))
                    is_decreasing = all(x > y for x, y in zip(np.asarray(metrics), np.asarray(metrics)[1:]))
                    if is_increasing or is_decreasing:
                        print("      Test metrics are monotonic and linear, fit rejected. ")
                        raise Exception
                    elif a >=0:
                        print("      Test metrics have a positive curvature, fit rejected.")
                        raise Exception
                    
                    # Optimal metric is at the peak of quadratic 
                    optimal_delta = -b / (2 * a)
                    if verbose:
                        print(f"    Quadratic fit result for optimal delta: {optimal_delta:.4f}")
                        
                    # Reject metric if it is outside the test range.
                    if (optimal_delta>delta_range) or (optimal_delta<-delta_range):
                        print(f"      Optimal delta is outside of delta_range: {-b / (2 * a):.3f}")
                        raise Exception
                            
                except Exception:
                    optimal_delta = 0
                    if verbose:
                        print(f"        Exception in fit occurred, optimal delta = {optimal_delta:.4f}")

            #---------------------------------------------#
            # Test the new optimal mode coeff. to verify the metric improves
            #---------------------------------------------#   
            coeff_opt = init_iter_zern_modes[mode] + optimal_delta
            active_zern_modes[mode] = coeff_opt

            # verify mirror successfully loads requested state
            success = aoMirror_local.set_modal_coefficients(active_zern_modes)
            if not(success):
                if verbose:
                    print("    Setting mirror positions failed, using current mode coefficient.")
                coeff_to_keep = init_iter_zern_modes[mode]
            else:
                """acquire projection image"""
                if not opmNIDAQ_local.running():
                    opmNIDAQ_local.start_waveform_playback()          
                mmc.snapImage()
                image = mmc.getImage()
                    
                """Calculate metric."""
                if "shannon" in metric_to_use:
                    metric = metric_shannon_dct(
                        image=image,
                        shannon_psf_radius_px=shannon_psf_radius_px,
                        crop_size=None
                        )  
                elif "localize_gauss_2d" in metric_to_use:        
                    metric = metric_localize_gauss2d(
                        image=image
                        )
                    
                if metric==np.nan:
                    print("    Metric is NAN, setting to 0")
                    metric = float(np.nan_to_num(metric))
                
                if metric>=optimal_metric:
                    coeff_to_keep = coeff_opt
                    optimal_metric = metric
                    if verbose:
                        print(f"      Updating mirror with new optmimal mode coeff.: {coeff_to_keep:.4f} with metric: {metric:.4f}")
                else:
                    # if not keep the current mode coeff
                    if verbose:
                        print(
                            "    Metric not improved using previous iteration's mode coeff.",
                            f"\n     optimal metric: {optimal_metric:.6f}",
                            f"\n     rejected metric: {metric:.6f}"
                            )
                    coeff_to_keep = init_iter_zern_modes[mode]
            
            #---------------------------------------------#
            # Apply the kept optimized mirror modal coeffs
            #---------------------------------------------# 
            active_zern_modes[mode] = coeff_to_keep
            _ = aoMirror_local.set_modal_coefficients(active_zern_modes)
            
            if save_dir_path:
                """acquire projection image"""
                if not opmNIDAQ_local.running():
                    opmNIDAQ_local.start_waveform_playback()
                mmc.snapImage()
                image = mmc.getImage()
                
                metrics_per_mode.append(optimal_metric)
                images_per_mode.append(image)

            
            """Loop back to top and do the next mode until all modes are done"""
        #---------------------------------------------#
        # After all modes, reduce the delta range for the next iteration
        #---------------------------------------------# 
        delta_range *= delta_range_alpha_per_iter
        if verbose:
            print(
                f"  Reduced sweep range to {delta_range:.4f}",
                f"  Current metric: {metric:.4f}"
                )
        
        if save_dir_path:
            metrics_per_iteration.append(iter_metrics)
            coefficients_per_iteration.append(aoMirror_local.current_coeffs.copy())
            images_per_iteration.append(image)
            
        """Loop back to top and do the next iteration"""
        
    #---------------------------------------------#
    # After all the iterations the mirror state will be optimized
    #---------------------------------------------# 
    optimized_zern_modes = aoMirror_local.current_coeffs.copy()          
    if verbose:
        print(
            f"Starting Zernike mode amplitude:\n{initial_zern_modes}",
            f"\nFinal optimized Zernike mode amplitude:\n{optimized_zern_modes}"
            )
    
    # apply optimized Zernike mode coefficients to the mirror
    _ = aoMirror_local.set_modal_coefficients(optimized_zern_modes)
    aoMirror_local.save_wfc_state(name="opm_current_flat")
    opmNIDAQ_local.stop_waveform_playback()
    
    if save_dir_path:
        images_per_mode = np.asarray(images_per_mode)
        metrics_per_mode = np.asarray(metrics_per_mode)
        images_per_iteration = np.asarray(images_per_iteration)
        metrics_per_iteration = np.asarray(metrics_per_iteration)
        coefficients_per_iteration = np.asarray(coefficients_per_iteration)
        mode_images = np.asarray(mode_images)
        
        # save and produce
        save_optimization_results(
            images_per_mode,
            metrics_per_mode,
            images_per_iteration,
            metrics_per_iteration,
            coefficients_per_iteration,
            modes_to_optimize,
            save_dir_path
        )        
        plot_zernike_coeffs(
            coefficients_per_iteration,
            mode_names,
            save_dir_path=save_dir_path
        )        
        plot_metric_progress(
            metrics_per_iteration,
            modes_to_optimize,
            mode_names,
            save_dir_path
        )


#-------------------------------------------------#
# Plotting functions
#-------------------------------------------------#

def plot_zernike_coeffs(optimal_coefficients: ArrayLike,
                        zernike_mode_names: ArrayLike,
                        save_dir_path: Optional[Path] = None,
                        show_fig: Optional[bool] = False):
    """_summary_

    Parameters
    ----------
    optimal_coefficients : ArrayLike
        _description_
    save_dir_path : Path
        _description_
    showfig : bool
        _description_
    """
    import matplotlib.pyplot as plt
    import matplotlib
    matplotlib.use('Agg')
    # Create the plot
    fig, ax = plt.subplots(figsize=(6, 8))
    
    # Define colors and markers for each iteration
    colors = ['b', 'g', 'r', 'c', 'm']  
    markers = ['x', 'o', '^', 's', '*']  

    # populate plots
    for i in range(len(zernike_mode_names)):
        for j in range(optimal_coefficients.shape[0]):
            marker_style = markers[j % len(markers)]
            ax.scatter(optimal_coefficients[j, i], i, 
                       color=colors[j % len(colors)], s=125, marker=marker_style)  
        ax.axhline(y=i, linestyle="--", linewidth=1, color='k')
        
    # Plot a vertical line at 0 for reference
    ax.axvline(0, color='k', linestyle='-', linewidth=1)

    # Customize the plot
    ax.set_yticks(np.arange(len(zernike_mode_names)))
    ax.set_yticklabels(zernike_mode_names)
    ax.set_xlabel("Coefficient Value")
    ax.set_title("Zernike mode coefficients at each iteration")
    ax.set_xlim(-0.15, 0.15)

    # Add a legend for time points
    ax.legend([f'Iteration: {i+1}' for i in range(optimal_coefficients.shape[0])], loc='upper right')

    # Remove grid lines
    ax.grid(False)

    plt.tight_layout()
    if show_fig:
        plt.show()
    if save_dir_path:
        fig.savefig(save_dir_path / Path("ao_zernike_coeffs.png"))


def plot_metric_progress(metrics_per_iteration: ArrayLike,
                         modes_to_optimize: List[int],
                         zernike_mode_names: List[str],
                         save_dir_path: Optional[Path] = None,
                         show_fig: Optional[bool] = False):
    """_summary_

    Parameters
    ----------
    metrics_per_iteration : ArrayLike
        N_iter x N_modes array of the metric value per mode
    modes_to_optmize : List[int]
        _description_
    zernike_mode_names : List[str]
        _description_
    save_dir_path : Optional[Path], optional
        _description_, by default None
    show_fig : Optional[bool], optional
        _description_, by default False
    """   
    import matplotlib.pyplot as plt
    import matplotlib
    matplotlib.use('Agg')
    # Create the plot
    fig, ax = plt.subplots(figsize=(10, 6))

    # Define colors and markers for each iteration
    colors = ['b', 'g', 'r', 'c', 'm']
    markers = ['x', 'o', '^', 's', '*']

    # Loop over iterations and plot each series
    for ii, series in enumerate(metrics_per_iteration):
        ax.plot(series, color=colors[ii], label=f"iteration {ii}", marker=markers[ii], linestyle="--", linewidth=1)

    # Set the x-axis to correspond to the modes_to_optimize
    mode_labels = [zernike_mode_names[i] for i in modes_to_optimize]
    ax.set_xticks(np.arange(len(mode_labels))) 
    ax.set_xticklabels(mode_labels, rotation=60, ha="right", fontsize=16) 

    # Customize the plot
    ax.set_ylabel("Metric", fontsize=16)
    ax.set_title("Optimal Metric Progress per Iteration", fontsize=18)

    ax.legend(fontsize=15)
    
    plt.tight_layout()
    
    if show_fig:
        plt.show()
    if save_dir_path:
        fig.savefig(save_dir_path / Path("ao_metrics.png"))


def plot_2d_localization_fit_summary(
    fit_results,
    img,
    coords_2d,
    save_dir_path: Path = None,
    showfig: bool = False
    ):
    """_summary_

    Parameters
    ----------
    fit_results : _type_
        _description_
    img : _type_
        _description_
    coords_2d : _type_
        _description_
    save_dir_path : Path, optional
        _description_, by default None
    showfig : bool, optional
        _description_, by default False

    Returns
    -------
    _type_
        _description_
    """
    # imports
    from localize_psf.fit_psf import sxy2na
    from localize_psf.localize import plot_bead_locations
    import matplotlib.pyplot as plt
    import matplotlib
    matplotlib.use('Agg')
    
    to_keep = fit_results["to_keep"]
    sxy = fit_results["fit_params"][to_keep, 4]
    amp = fit_results["fit_params"][to_keep, 0]
    bg = fit_results["fit_params"][to_keep, 6]
    centers = fit_results["fit_params"][to_keep][:, (3, 2, 1)]
    cx = centers[:,2]
    cy = centers[:,1]

    width_ratios=[1,0.7,0.1,0.1,0.1]
    height_ratios=[1,0.1,0.5,0.5,0.5,0.5,0.5]
    figh_sum = plt.figure(figsize=(10,8))
    grid_sum = figh_sum.add_gridspec(nrows=len(height_ratios),
                                     ncols=len(width_ratios),
                                     width_ratios=width_ratios,
                                     height_ratios=height_ratios,
                                     hspace=0.2,
                                     wspace=0.3
                                     )

    ax_proj_sxy = figh_sum.add_subplot(grid_sum[0,:2])
    ax_cmap_i_sxy = figh_sum.add_subplot(grid_sum[0,2])
    ax_cmap_sxy = figh_sum.add_subplot(grid_sum[0,4])
    figh_sum = plot_bead_locations(img,
                                    centers,
                                    weights=[fit_results["fit_params"][to_keep, 4]],
                                    color_lists=["autumn"],
                                    color_limits=[[0.05,0.5]],
                                    cbar_labels=[r"$\sigma_{xy}$"],
                                    title="Max intensity projection with Sxy",
                                    coords=coords_2d,
                                    gamma=0.5,
                                    axes=[ax_proj_sxy, ax_cmap_i_sxy, ax_cmap_sxy]
                                    )
    ax_proj_sxy.set_title(f"Sxy: mean={np.mean(sxy):.3f}, median={np.median(sxy):.3f}; NA (median):{sxy2na(0.473, np.median(sxy)):.2f}")

    # Create axes for plotting x, y specific results
    ax_sxy_cx = figh_sum.add_subplot(grid_sum[3,0])
    ax_sxy_cy = figh_sum.add_subplot(grid_sum[3,1:],
                                     sharey=ax_sxy_cx)
    ax_amp_cx = figh_sum.add_subplot(grid_sum[4,0],sharex=ax_sxy_cx)
    ax_amp_cy = figh_sum.add_subplot(grid_sum[4,1:],
                                     sharey=ax_amp_cx,sharex=ax_sxy_cy)
    ax_bg_cx = figh_sum.add_subplot(grid_sum[5,0],sharex=ax_sxy_cx)
    ax_bg_cy = figh_sum.add_subplot(grid_sum[5,1:],
                                    sharey=ax_bg_cx,sharex=ax_sxy_cy)
    ax_sxy_cx.set_ylabel(r"$\sigma_{xy}$ ($\mu m$)")
    ax_amp_cx.set_ylabel("amplitude")
    ax_bg_cx.set_ylabel("background")
    ax_bg_cx.set_xlabel(r"$C_x$ $\mu m$")
    ax_bg_cy.set_xlabel(r"$C_y$ $\mu m$")
    for ax in [ax_sxy_cy,ax_amp_cy,ax_bg_cy]:
        ax.tick_params(labelleft=False)
    for ax in [ax_sxy_cx,ax_sxy_cy,ax_amp_cx,ax_amp_cy]:
        ax.tick_params(labelbottom=False)

    # Set limits for visualizing sz
    if max(amp)>65000:
        amp_max = 15000
    else:
        amp_max = np.max(amp)*1.1
    ax_sxy_cx.set_ylim(0,1.0)
    ax_sxy_cy.set_ylim(0,1.0)
    ax_amp_cx.set_ylim(0, amp_max)
    ax_amp_cy.set_ylim(0, amp_max)
    ax_bg_cx.set_ylim(0, amp_max)
    ax_bg_cy.set_ylim(0, amp_max)
    ax_sxy_cx.set_xlim(0,img.shape[1]*0.115)
    ax_sxy_cy.set_xlim(0,img.shape[0]*0.115)
    ax_amp_cx.set_xlim(0,img.shape[1]*0.115)
    ax_amp_cy.set_xlim(0,img.shape[0]*0.115)
    ax_bg_cx.set_xlim(0,img.shape[1]*0.115)
    ax_bg_cy.set_xlim(0,img.shape[0]*0.115)
    # Plot directional results
    ax_sxy_cx.plot(cx, sxy, c="b", marker=".", markersize=3, linestyle="none")
    ax_sxy_cy.plot(cy, sxy, c="b", marker=".", markersize=3, linestyle="none")
    ax_amp_cx.plot(cx, amp, c="b", marker=".", markersize=3, linestyle="none")
    ax_amp_cy.plot(cy, amp, c="b", marker=".", markersize=3, linestyle="none")
    ax_bg_cx.plot(cx, bg, c="b", marker=".", markersize=3, linestyle="none")
    ax_bg_cy.plot(cy, bg, c="b", marker=".", markersize=3, linestyle="none")

    if showfig:
        figh_sum.show()
        plt.show()
    else:
        plt.close(figh_sum)
    if save_dir_path:
        figh_sum.savefig(save_dir_path / Path("ao_localization_results.png"), dpi=150)
    
    figh_sum = None
    del figh_sum
    return None


#-------------------------------------------------#
# Functions for preparing data
#-------------------------------------------------#

def get_image_center(image: ArrayLike, threshold: float) -> Tuple[int, int]:
    """
    Calculate the center of an image using a thresh-holded binary mask.

    Parameters
    ----------
    image : ArrayLike
        2D image array.
    threshold : float
        Intensity threshold for binarization.

    Returns
    -------
    center : Tuple[int, int]
        Estimated center coordinates (x, y).
    """
    try:
        binary_image = image > threshold
        center = center_of_mass(binary_image)
        center = tuple(map(int, center))
    except Exception:
        center = (image.shape[1]//2, image.shape[0]//2)
    return center


def get_cropped_image(image: ArrayLike, crop_size: int, center: Tuple[int, int]) -> ArrayLike:
    """
    Extract a square region from an image centered at a given point.

    Parameters
    ----------
    image : ArrayLike
        Input 2D or 3D image.
    crop_size : int
        Half-width of the cropping region.
    center : Tuple[int, int]
        Center coordinates (x, y) of the crop.

    Returns
    -------
    cropped_image : ArrayLike
        Cropped region from the input image.
    """
    if len(image.shape) == 3:
        x_min, x_max = max(center[0] - crop_size, 0), min(center[0] + crop_size, image.shape[1])
        y_min, y_max = max(center[1] - crop_size, 0), min(center[1] + crop_size, image.shape[2])
        cropped_image = image[:, x_min:x_max, y_min:y_max]
    else:
        x_min, x_max = max(center[0] - crop_size, 0), min(center[0] + crop_size, image.shape[0])
        y_min, y_max = max(center[1] - crop_size, 0), min(center[1] + crop_size, image.shape[1])
        cropped_image = image[x_min:x_max, y_min:y_max]
    return cropped_image


#-------------------------------------------------#
# Functions for fitting and calculations
#-------------------------------------------------#

def gauss2d(coords_xy: ArrayLike, amplitude: float, center_x: float, center_y: float,
            sigma_x: float, sigma_y: float, offset: float) -> ArrayLike:
    """
    Generates a 2D Gaussian function for curve fitting.

    Parameters
    ----------
    coords_xy : ArrayLike
        Meshgrid coordinates (x, y).
    amplitude : float
        Peak intensity of the Gaussian.
    center_x : float
        X-coordinate of the Gaussian center.
    center_y : float
        Y-coordinate of the Gaussian center.
    sigma_x : float
        Standard deviation along the x-axis.
    sigma_y : float
        Standard deviation along the y-axis.
    offset : float
        Background offset intensity.

    Returns
    -------
    raveled_gauss2d : ArrayLike
        Flattened 2D Gaussian function values.
    """
    x, y = coords_xy
    raveled_gauss2d = (
        offset +
        amplitude * np.exp(
            -(((x - center_x)**2 / (2 * sigma_x**2)) + ((y - center_y)**2 / (2 * sigma_y**2)))
        )
    ).ravel()

    return raveled_gauss2d


def otf_radius(img: ArrayLike, shannon_psf_radius_px: float) -> int:
    """
    Computes the optical transfer function (OTF) cutoff frequency.

    Parameters
    ----------
    img : ArrayLike
        2D image.
    shannon_psf_radius_px : float
        Estimated point spread function (PSF) radius in pixels.

    Returns
    -------
    cutoff : int
        OTF cutoff frequency in pixels.
    """
    w = min(img.shape)
    shannon_psf_radius_px = max(1, np.ceil(shannon_psf_radius_px))  # clip all PSF radii below 1 px to 1.
    cutoff = np.ceil(w / (2 * shannon_psf_radius_px)).astype(int)

    return cutoff


def normL2(x: ArrayLike) -> float:
    """
    Computes the L2 norm of an n-dimensional array.

    Parameters
    ----------
    x : ArrayLike
        Input array.

    Returns
    -------
    l2norm : float
        L2 norm of the array.
    """
    l2norm = np.sqrt(np.sum(x.flatten() ** 2))

    return l2norm


def shannon(spectrum_2d: ArrayLike, otf_radius: int = 100) -> float:
    """
    Computes the Shannon entropy of an image spectrum within a given OTF radius.

    Parameters
    ----------
    spectrum_2d : ArrayLike
        2D spectrum of an image (e.g., from DCT or FFT).
    otf_radius : int, optional
        OTF support radius in pixels (default is 100).

    Returns
    -------
    entropy : float
        Shannon entropy of the spectrum.
    """
    h, w = spectrum_2d.shape
    y, x = np.ogrid[:h, :w]

    # Circular mask centered at (0,0) for DCT
    support = (x**2 + y**2) < otf_radius**2

    spectrum_values = np.abs(spectrum_2d[support])
    total_energy = np.sum(spectrum_values)

    if total_energy == 0:
        return 0  # Avoid division by zero

    probabilities = spectrum_values / total_energy
    entropy = -np.sum(probabilities * np.log2(probabilities, where=(probabilities > 0)))
    metric = np.log10(entropy)
    return metric


def dct_2d(image: ArrayLike, cutoff: int = 100) -> ArrayLike:
    """
    Computes the 2D discrete cosine transform (DCT) of an image with a cutoff.

    Parameters
    ----------
    image : ArrayLike
        2D image array.
    cutoff : int, optional
        OTF radius cutoff in pixels (default is 100).

    Returns
    -------
    dct_2d : ArrayLike
        Transformed image using DCT.
    """
    dct_2d = dct(dct(image.astype(np.float32), axis=0, norm='ortho'), axis=1, norm='ortho')

    return dct_2d


def quadratic(x: float, a: float, b: float, c: float) -> ArrayLike:
    """
    Quadratic function evaluation at x.

    Parameters
    ----------
    x : float
        Point to evaluate.
    a : float
        x^2 coefficient.
    b : float
        x coefficient.
    c : float
        Offset.

    Returns
    -------
    value : float
        a * x^2 + b * x + c
    """
    return a * x**2 + b * x + c


def quadratic_fit(x: ArrayLike, y: ArrayLike) -> Sequence[float]:
    """
    Quadratic function for curve fitting.

    Parameters
    ----------
    x : ArrayLike
        1D x-axis data.
    y : ArrayLike
        1D y-axis data.

    Returns
    -------
    coeffs : Sequence[float]
        Fitting parameters.
    """
    A = np.vstack([x**2, x, np.ones_like(x)]).T
    coeffs = np.linalg.lstsq(A, y, rcond=None)[0]

    return coeffs


#-------------------------------------------------#
# Localization methods to generate ROIs for fitting
#-------------------------------------------------#

def localize_2d_img(
    img, 
    dxy,
    localize_psf_filters = {
        "threshold":3000,
        "amp_bounds":(1000, 30000),
        "sxy_bounds":(0.100, 1.0)
        },
    save_dir_path: Path = None,
    label: str = "", 
    showfig: bool = False,
    verbose: bool = False):
    """_summary_

    Parameters
    ----------
    img : _type_
        _description_
    dxy : _type_
        _description_
    localize_psf_filters : dict, optional
        _description_, by default { "threshold":3000, "amp_bounds":(1000, 30000), "sxy_bounds":(0.100, 1.0) }
    save_dir_path : Path, optional
        _description_, by default None
    label : str, optional
        _description_, by default ""
    showfig : bool, optional
        _description_, by default False
    verbose : bool, optional
        _description_, by default False

    Returns
    -------
    _type_
        _description_
    """
    from localize_psf.fit_psf import gaussian3d_psf_model
    from localize_psf.localize import (
        localize_beads_generic,
        get_param_filter,
        get_coords
        )
    
    # Define fitting model and coordinates
    model = gaussian3d_psf_model() 
    coords_3d = get_coords((1,)+img.shape, (1, dxy, dxy))
    coords_2d = get_coords(img.shape, (dxy, dxy))
                           
    # Set fit bounds and parameter filters
    threshold = localize_psf_filters["threshold"]
    amp_bounds = localize_psf_filters["amp_bounds"]
    sxy_bounds = localize_psf_filters["sxy_bounds"]
    fit_dist_max_err = (0, dxy*2) 
    fit_roi_size = (1, dxy*9, dxy*9)
    min_spot_sep = (0, dxy*5)
    dist_boundary_min = (0, 1.0)
        
    param_filter = get_param_filter(
        coords_3d,
        fit_dist_max_err=fit_dist_max_err,
        min_spot_sep=min_spot_sep,
        amp_bounds=amp_bounds,
        dist_boundary_min=dist_boundary_min,
        sigma_bounds=((0,sxy_bounds[0]),(1,sxy_bounds[1]))
        )
        
    # Run localization function
    _, r, _ = localize_beads_generic(
        img,
        (1, dxy, dxy),
        threshold=threshold,
        roi_size=fit_roi_size,
        filter_sigma_small=None,
        filter_sigma_large=None,
        min_spot_sep=min_spot_sep,
        model=model,
        filter=param_filter,
        max_nfit_iterations=100,
        use_gpu_fit=False,
        use_gpu_filter=False,
        return_filtered_images=False,
        fit_filtered_images=False,
        verbose=verbose
        )
    
    if save_dir_path:
        plot_2d_localization_fit_summary(
            r, 
            img,
            coords_2d, 
            save_dir_path / Path(f"localize_psf_summary_{label}.png"),
            showfig
            )
        
    return r

#-------------------------------------------------#
# Functions to calculate image metrics
#-------------------------------------------------#

def metric_brightness(image: ArrayLike,
                      crop_size: Optional[int] = None,
                      threshold: Optional[float] = 100,
                      image_center: Optional[int] = None,
                      return_image: Optional[bool] = False
                      ) -> float:
    """
    Compute weighted metric for 2D Gaussian.

    Parameters
    ----------
    image : ArrayLike
        2D image.
    threshold : float, optional
        Initial threshold to find spot (default is 100).
    crop_size_px : int, optional
        Crop size in pixels, one side (default is 20).
    image_center : Optional[int], optional
        Center of the image to crop (default is None).
    return_image : Optional[bool], optional
        Whether to return the cropped image (default is False).

    Returns
    -------
    weighted_metric : float
        Weighted metric value.
    """
    if crop_size:
        if image_center is None:
            center = get_image_center(image, threshold)
        else:
            center = image_center
        image = get_cropped_image(image, crop_size, center)

    if len(image.shape) == 3:
        image = np.max(image, axis=0)

    image_perc = np.percentile(image, 90)
    max_pixels = image[image >= image_perc]

    if return_image:
        return np.mean(max_pixels), image
    else:
        return np.mean(max_pixels)


def metric_shannon_dct(
    image: ArrayLike, 
    shannon_psf_radius_px: float = 3,
    crop_size: Optional[int] = None,
    threshold: Optional[float] = None,
    image_center: Optional[int] = None,
    return_image: Optional[bool] = False
    ) -> float:
    """Compute the Shannon entropy metric using DCT.

    Parameters
    ----------
    image : ArrayLike
        2D image.
    shannon_psf_radius_px : float, optional
        Estimated point spread function (PSF) radius in pixels (default: 3).
    crop_size : Optional[int], optional
        Crop size for image (default: 501).
    threshold : Optional[float], optional
        Intensity threshold to find the center (default: 100).
    image_center : Optional[int], optional
        Custom image center (default: None).
    return_image : Optional[bool], optional
        Whether to return the image along with the metric (default: False).
    
    Returns
    -------
    entropy_metric : float
        Shannon entropy metric.
    """
    # Crop image if necessary
    if not crop_size:
        crop_size = min(image.shape)-1
        
    if image_center is None:
        center = get_image_center(image, threshold)  # Ensure this function is defined
    else:
        center = image_center
        # Crop image (ensure get_cropped_image is correctly implemented)
        image = get_cropped_image(image, crop_size, center)
    
    # Compute the cutoff frequency based on OTF radius
    cutoff = otf_radius(image, shannon_psf_radius_px)

    # Compute DCT
    dct_result = dct_2d(image)

    # Compute Shannon entropy within the cutoff radius
    shannon_dct = shannon(dct_result, cutoff)

    if return_image:
        return shannon_dct, image
    else:
        return shannon_dct


def metric_gauss2d(image: ArrayLike,
                   crop_size: Optional[int] = None,
                   threshold: Optional[float] = 100,
                   image_center: Optional[int] = None,
                   return_image: Optional[bool]= False
                   ) -> float:
    """Compute weighted metric for 2D gaussian.

    Parameters
    ----------
    image : ArrayLike
        2D image.
    threshold : float, optional
        Initial threshold to find spot (default is 100).
    crop_size_px : int, optional
        Crop size in pixels, one side (default is 20).
    image_center : Optional[int], optional
        Center of the image to crop (default is None).
    return_image : Optional[bool], optional
        Whether to return the cropped image (default is False).

    Returns
    -------
    weighted_metric : float
        Weighted metric value.
    """
    # Optionally crop the image
    if crop_size:    
        if image_center is None:
            center = get_image_center(image, threshold)
        else:
            center = image_center
        # crop image
        image = get_cropped_image(image, crop_size, center)
        
    # normalize image 0-1
    image = image / np.max(image)
    image = image.astype(np.float32)
    
    # create coord. grid for fitting 
    x = np.arange(image.shape[1])
    y = np.arange(image.shape[0])
    x, y = np.meshgrid(x, y)
    
    # fitting assumes a single bead in FOV....
    initial_guess = (image.max(), image.shape[1] // 2, 
                     image.shape[0] // 2, 5, 5, image.min())
    fit_bounds = [[0,0,0,1.0,1.0,0],
                  [1.5,image.shape[1],image.shape[0],100,100,5000]]
    try:
        popt, pcov = curve_fit(gauss2d, (x, y), image.ravel(), 
                               p0=initial_guess,
                               bounds=fit_bounds,
                               maxfev=1000)
        
        amplitude, center_x, center_y, sigma_x, sigma_y, offset = popt
        weighted_metric = ((1 - np.abs((sigma_x-sigma_y) / (sigma_x+sigma_y))) 
                           + (1 / (sigma_x+sigma_y)) 
                           + np.exp(-1 * (sigma_x+sigma_y-4)**2))
        
        if (weighted_metric <= 0) or (weighted_metric > 100):
            weighted_metric = 1e-12 
    except Exception:
        weighted_metric = 1e-12
        
        
    if return_image:
        return weighted_metric, image
    else:
        return weighted_metric


def metric_localize_gauss3d(
    image: ArrayLike,
    metric_value: str = "mean",
    crop_size: Optional[int] = None,
    threshold: Optional[float] = 100,
    image_center: Optional[int] = None,
    verbose: Optional[bool] = False,
    return_image: Optional[bool] = False
    ):
    """Compute weighted metric for 3D Gaussian using LocalizePSF
    
    Parameters
    ----------
    image : ArrayLike
        2D image.
    metric_value: str
        Whether to average fit values or generate an average PSF and fit the result.
    threshold : float, optional
        Initial threshold to find spot (default is 100).
    crop_size_px : int, optional
        Crop size in pixels, one side (default is 20).
    image_center : Optional[int], optional
        Center of the image to crop (default is None).
    return_image : Optional[bool], optional
        Whether to return the cropped image (default is False).

    Returns
    -------
    weighted_metric : float
        Weighted metric value.
    """
    pass
    """
    Need to work on this:
    1. is there a conflict installing any of the localize_psf packages?
    """
    # # Optionally crop the image
    # if crop_size:    
    #     if image_center is None:
    #         center = get_image_center(image, threshold)
    #     else:
    #         center = image_center
    #     # crop image
    #     image = get_cropped_image(image, crop_size, center)
        
    # image = image / np.max(image)
    # image = image.astype(np.float32)
        
    # # Define coordinates to pass to localization, use pixel units
    # # Using pixel units, but assumes we are using 0.270 z-steps
    # dxy = 1 # 0.115
    # dz  = 0.250 / 0.115 # 0.250 
    # coords_3d = get_coords(image.shape, (dz, dxy, dxy))
    # # coords_2d = get_coords(cropped_image.shape[1:], (dxy, dxy))
    
    # # Prepare filter for localization
    # sigma_bounds = ((0.1, 0.1),(100, 100)) # [xy min, xy max, z min, z max]
    # amp_bounds = (0.1, 2.0) # [min / max]
    # param_filter = get_param_filter(coords_3d,
    #                                 fit_dist_max_err=(5, 5),
    #                                 min_spot_sep=(10, 6),
    #                                 amp_bounds=amp_bounds,
    #                                 dist_boundary_min=[3, 3],
    #                                 sigma_bounds=sigma_bounds
    #                             )
    # filter = param_filter  
     
    # # define roi sizes used in fitting, assumes a minimum 3um z-stack, dz=0.27um
    # fit_roi_size = [9, 7, 7]
    
    # # Run localization function
    # model = psf.gaussian3d_psf_model()
    # _, r, img_filtered = localize_beads_generic(
    #     image,
    #     drs=(dz, dxy, dxy),
    #     threshold=0.5,
    #     roi_size=fit_roi_size,
    #     filter_sigma_small=None,
    #     filter_sigma_large=None,
    #     min_spot_sep=(10,10),
    #     model=model,
    #     filter=filter,
    #     max_nfit_iterations=100,
    #     use_gpu_fit=False,
    #     use_gpu_filter=False,
    #     return_filtered_images=True,
    #     fit_filtered_images=False,
    #     verbose=True
    #     )
    
    # if r is None:
    #     print("no beads found!")
    #     return 0, image[image.shape[0]//2]
    # else:
    #     to_keep = r["to_keep"]
    #     fit_params = r["fit_params"]
    #     sz = fit_params[to_keep, 5]
    #     sxy = fit_params[to_keep, 4]
    #     amp = fit_params[to_keep, 0]
    #     # Use averages over fit results
    #     if metric_value=="mean":
    #         sz = np.mean(fit_params[to_keep, 5])
    #         sxy = np.mean(fit_params[to_keep, 4])
    #         amp = np.mean(fit_params[to_keep, 0])
    #     elif metric_value=="median":
    #         sz = np.median(fit_params[to_keep, 5])
    #         sxy = np.median(fit_params[to_keep, 4])
    #         amp = np.median(fit_params[to_keep, 0])
    #     elif metric_value=="average":
    #         # Generate average PSF
    #         fit_roi_size_pix = np.round(np.array(fit_roi_size) / np.array([dz, dxy, dxy])).astype(int)
    #         fit_roi_size_pix += (1 - np.mod(fit_roi_size_pix, 2))

    #         psfs_real = np.zeros((1) + tuple(fit_roi_size_pix))
    #         # otfs_real = np.zeros(psfs_real.shape, dtype=complex)
    #         fit_params_average = np.zeros((1, model.nparams))
    #         psf_coords = None

    #         # only use a percent of bead results based on the sxy
    #         percentile = 50
    #         if percentile:
    #             sigma_max = np.percentile(fit_params[:, 4][to_keep], percentile)
    #             to_use = np.logical_and(to_keep, fit_params[:, 4] <= sigma_max)

    #             # get centers
    #             centers = np.stack((fit_params[:, 3][to_use],
    #                                 fit_params[:, 2][to_use],
    #                                 fit_params[:, 1][to_use]), axis=1)

    #         # find average experimental psf/otf
    #         psfs_real, psf_coords = psf.average_exp_psfs(r["data"],
    #                                                      coords_3d,
    #                                                      centers,
    #                                                      fit_roi_size_pix,
    #                                                      backgrounds=fit_params[:, 5][to_use],
    #                                                      return_psf_coords=True)

    #         # fit average experimental psf
    #         def fn(p): return model.model(psf_coords, p)
    #         init_params = model.estimate_parameters(psfs_real, psf_coords)

    #         results = fit_model(psfs_real, fn, init_params, jac='3-point', x_scale='jac')
    #         fit_params_average = results["fit_params"]     

    #         sz = fit_params_average[5]
    #         sxy = fit_params_average[4]
    #         amp = fit_params_average[0]    
        
    #     # TODO: Refine weighted metric if needed
    #     weight_amp = 1 # scales amplitude to a value between 0-65
    #     # SJS: Normalize image and remove brightness
    #     weight_xy = 2 
    #     weight_z = 2
    #     weighted_metric = weight_amp * amp + weight_xy / sxy + weight_z / sz + np.exp(-1*(sxy+sz-6)**2)

    #     if return_image:
    #         return weighted_metric, image
    #     else:
    #         return weighted_metric


def metric_localize_gauss2d(image: ArrayLike) -> float:
    """_summary_

    Parameters
    ----------
    image : ArrayLike
        _description_

    Returns
    -------
    float
        _description_
    """
    fit_results = localize_2d_img(
        image, 
        0.115,
        {"threshold":3000,
         "amp_bounds":(1000, 30000),
         "sxy_bounds":(0.100, 1.0)
         },
        save_dir_path = None,
        label = "", 
        showfig = False,
        verbose = False
        )
    
    to_keep = fit_results["to_keep"]
    sxy = fit_results["fit_params"][to_keep, 4]
    metric = 1 / np.median(sxy)
    
    return metric


#-------------------------------------------------#
# Helper functions for saving optmization results
#-------------------------------------------------#

def save_optimization_results(images_per_mode: ArrayLike,
                              metrics_per_mode: ArrayLike,
                              images_per_iteration: ArrayLike,
                              metrics_per_iteration: ArrayLike,
                              coefficients_per_iteration: ArrayLike,
                              modes_to_optimize: List[int],
                              save_dir_path: Path):
    """_summary_

    Parameters
    ----------
    images_per_mode : ArrayLike
        _description_
    metrics_per_mode : ArrayLike
        _description_
    images_per_iteration : ArrayLike
        _description_
    metrics_per_iteration : ArrayLike
        _description_
    coefficients_per_iteration : ArrayLike
        _description_
    modes_to_optimize : List[int]
        _description_
    save_dir_path : Path
        _description_
    """

    # Create the Zarr directory if it doesn't exist
    store = zarr.DirectoryStore(str(save_dir_path / Path("ao_results.zarr")))
    root = zarr.group(store=store)

    # Create datasets in the Zarr store
    root.create_dataset("images_per_mode", data=images_per_mode, overwrite=True)
    root.create_dataset("metrics_per_mode", data=metrics_per_mode, overwrite=True)
    root.create_dataset("images_per_iteration", data=images_per_iteration, overwrite=True)
    root.create_dataset("metrics_per_iteration", data=metrics_per_iteration, overwrite=True)
    root.create_dataset("coefficients_per_iteration", data=coefficients_per_iteration, overwrite=True)
    root.create_dataset("modes_to_optimize", data=modes_to_optimize, overwrite=True)
    root.create_dataset("zernike_mode_names", data=np.array(mode_names, dtype="S"), overwrite=True)


def load_optimization_results(results_path: Path):
    """Load optimization results from a Zarr store.

    Parameters
    ----------
    results_path : Path
        Path to the Zarr directory containing the data.
    """
    # Open the Zarr store
    store = zarr.DirectoryStore(str(results_path))
    results = zarr.open(store)
    
    
    images_per_mode = results["images_per_mode"][:]
    metrics_per_mode = results["metrics_per_mode"][:]
    images_per_iteration = results["images_per_iteration"][:]
    metrics_per_iteration = results["metrics_per_iteration"][:]
    coefficients_per_iteration = results["coefficients_per_iteration"][:]
    modes_to_optimize = results["modes_to_optimize"][:]
    zernike_mode_names = [name.decode("utf-8") for name in results["zernike_mode_names"][:]]

    ao_results = {
        "images_per_mode":images_per_mode,
        "metrics_per_mode":metrics_per_mode,
        "metrics_per_iteration":metrics_per_iteration,
        "images_per_iteration":images_per_iteration,
        "coefficients_per_iteration":coefficients_per_iteration,
        "modes_to_optimize":modes_to_optimize,
        "mode_names":zernike_mode_names,
    }
    return ao_results


#-------------------------------------------------#
# Run as script 'keeps mirror flat'
#-------------------------------------------------#
if __name__ == "__main__":
    """Keeps the mirror in it's flat position
    """
    wfc_config_file_path = Path(r"C:\Users\qi2lab\Documents\github\opm_ao\Configuration Files\WaveFrontCorrector_mirao52-e_0329.dat")
    wfc_correction_file_path = Path(r"C:\Users\qi2lab\Documents\github\opm_ao\OUT_FILES\correction_data_backup_starter.aoc")
    haso_config_file_path = Path(r"C:\Users\qi2lab\Documents\github\opm_ao\Configuration Files\WFS_HASO4_VIS_7635.dat")
    wfc_flat_file_path = Path(r"C:\Users\qi2lab\Documents\github\opm_ao\OUT_FILES\flat_actuator_positions.wcs")
    # wfc_calibrated_flat_path = Path(r"C:\Users\qi2lab\Documents\github\opm_ao\OUT_FILES\20250122_tilted_gauss2d_laser_actuator_positions.wcs")
    wfc_calibrated_flat_path = Path(r"C:\Users\qi2lab\Documents\github\opm_ao\OUT_FILES\20250215_tilted_brightness_laser_actuator_positions.wcs")
    # Load ao_mirror controller
    # ao_mirror puts the mirror in the flat_position state to start.
    ao_mirror = AOMirror(wfc_config_file_path = wfc_config_file_path,
                         haso_config_file_path = haso_config_file_path,
                         interaction_matrix_file_path = wfc_correction_file_path,
                         flat_positions_file_path = wfc_calibrated_flat_path)
    
    input("Press enter to exit . . . ")
    ao_mirror = None


<|MERGE_RESOLUTION|>--- conflicted
+++ resolved
@@ -139,13 +139,6 @@
     
     mmc.snapImage()
     starting_image = mmc.getImage()
-<<<<<<< HEAD
-    starting_metric = metric_shannon_dct(
-        image=starting_image,
-        shannon_psf_radius_px=shannon_psf_radius_px,
-        crop_size=None
-        )  
-=======
     print(starting_image.max())
     
     if "shannon" in metric_to_use:
@@ -161,7 +154,6 @@
     else:
         print(f"Warning: AO metric '{metric_to_use}' not supported. Exiting function.")
         return  
->>>>>>> 04eb9538
     
     # update saved results
     if save_dir_path:
