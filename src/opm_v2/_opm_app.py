--- conflicted
+++ resolved
@@ -116,10 +116,6 @@
     # --------------------------------------------------------------------------------
 
     # load OPM NIDAQ and OPM AO mirror classes
-<<<<<<< HEAD
-    # opmDAQ = OPMNIDAQ()
-    # opmAOmirror = None
-=======
     opmNIDAQ = OPMNIDAQ()
     
     # Adaptive optics parameters
@@ -135,7 +131,6 @@
                                 flat_positions_file_path = wfc_flat_file_path,
                                 n_modes = 32,
                                 modes_to_ignore = [])
->>>>>>> 975c45ba
 
     # grab mmc instance and load OPM config file
     mmc = win.mmcore
@@ -454,7 +449,6 @@
         the appropiate NIDAQ waveforms for the selected OPM mode and channel.
         """
 
-<<<<<<< HEAD
         # get image galvo mirror range and step size
         image_mirror_range_um = np.round(float(mmc.getProperty("ImageGalvoMirrorRange", "Position")),2)
         if "0.4" in mmc.getProperty("ImageGalvoMirrorStep", "Label"):
@@ -466,14 +460,7 @@
         
         # get active channel    
         active_channel = mmc.getProperty("LED", "Label")
-
-        # get instance of NIDAQ
-        # opmDAQ = OPMNIDAQ.instance()
-=======
-        # Get galvo range and active channel
-        active_channel = mmc.getProperty("LED", "Label")
-        image_mirror_range_um = np.round(float(mmc.getProperty("ImageGalvoMirrorRange", "Position")),2)
-        image_mirror_step_um = np.round(float(mmc.getProperty("ImageGalvoMirrorStep", "Label").split("-um")[0]),2)
+       
         exposure = np.round(float(mmc.getProperty("Camera", "Exposure")),2)
         print("preview callback")
         print(active_channel)
@@ -482,11 +469,9 @@
         print(exposure)
         # if active_channel=="":
         channel_states = [True,False,False,False]
-        mirror_step_size_um = 0.4
-        image_mirror_range_um = 100
+
         laser_blanking = True
-        exposure_ms = 100 
->>>>>>> 975c45ba
+
         
         # Check OPM mode and set up NIDAQ accordingly
         opmNIDAQ.clear_tasks()
